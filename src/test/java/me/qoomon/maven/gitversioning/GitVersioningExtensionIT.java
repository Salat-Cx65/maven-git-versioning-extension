package me.qoomon.maven.gitversioning;

import com.fasterxml.jackson.dataformat.xml.XmlMapper;
import me.qoomon.maven.gitversioning.Configuration.VersionDescription;
import org.apache.maven.it.VerificationException;
import org.apache.maven.it.Verifier;
import org.apache.maven.model.Dependency;
import org.apache.maven.model.DependencyManagement;
import org.apache.maven.model.Model;
import org.apache.maven.model.Parent;
import org.eclipse.jgit.api.Git;
import org.eclipse.jgit.revwalk.RevCommit;
import org.junit.jupiter.api.BeforeEach;
import org.junit.jupiter.api.Test;
import org.junit.jupiter.api.io.TempDir;

import java.io.File;
import java.io.IOException;
import java.nio.file.Files;
import java.nio.file.Path;
import java.nio.file.Paths;

import static me.qoomon.gitversioning.GitConstants.NO_COMMIT;
import static me.qoomon.maven.gitversioning.MavenUtil.readModel;
import static me.qoomon.maven.gitversioning.VersioningMojo.GIT_VERSIONING_POM_NAME;
import static org.assertj.core.api.Assertions.assertThat;
import static org.assertj.core.api.SoftAssertions.assertSoftly;

class GitVersioningExtensionIT {

    @TempDir
    Path projectDir;

    Model pomModel = new Model() {{
        setModelVersion("4.0.0");
        setGroupId("test");
        setArtifactId("test-artifact");
        setVersion("0.0.0");
    }};

    Configuration extensionConfig = new Configuration();


    @BeforeEach
    void beforeEach() throws VerificationException, IOException {
        writeModel(projectDir.resolve("pom.xml").toFile(), pomModel);
        Verifier prepareVerifier = new Verifier(projectDir.toFile().getAbsolutePath());
        prepareVerifier.executeGoal("dependency:purge-local-repository");
        prepareVerifier.addCliOption("-DmanualInclude=test");
        prepareVerifier.addCliOption("-DreResolve=false");
    }


    @Test
    void commitVersioning() throws Exception {
        // Given
        Git.init().setDirectory(projectDir.toFile()).call();

        writeModel(projectDir.resolve("pom.xml").toFile(), pomModel);
        writeExtensionsFile(projectDir);
        writeExtensionConfigFile(projectDir, extensionConfig);

        // When
        Verifier verifier = new Verifier(projectDir.toFile().getAbsolutePath());
        verifier.executeGoal("verify");

        // Then
        String log = getLog(verifier);
        assertThat(log).doesNotContain("[ERROR]", "[FATAL]");
        String expectedVersion = NO_COMMIT;
        assertThat(log).contains("Building " + pomModel.getArtifactId() + " " + expectedVersion);

        Model gitVersionedPomModel = readModel(projectDir.resolve("target/").resolve(GIT_VERSIONING_POM_NAME).toFile());
        assertThat(gitVersionedPomModel).satisfies(it -> assertSoftly(softly -> {
            softly.assertThat(it.getModelVersion()).isEqualTo(pomModel.getModelVersion());
            softly.assertThat(it.getGroupId()).isEqualTo(pomModel.getGroupId());
            softly.assertThat(it.getArtifactId()).isEqualTo(pomModel.getArtifactId());
            softly.assertThat(it.getVersion()).isEqualTo(expectedVersion);
            softly.assertThat(it.getProperties()).doesNotContainKeys(
                    "git.commit",
                    "git.ref"
            );
        }));
    }

    @Test
    void branchVersioning() throws Exception {
        // Given
        Git git = Git.init().setDirectory(projectDir.toFile()).call();
        RevCommit givenCommit = git.commit().setMessage("initial commit").setAllowEmpty(true).call();
        String givenBranch = "feature/test";
        git.branchCreate().setName(givenBranch).call();
        git.checkout().setName(givenBranch).call();

        writeModel(projectDir.resolve("pom.xml").toFile(), pomModel);
        writeExtensionsFile(projectDir);

        VersionDescription branchVersionDescription = new VersionDescription();
        branchVersionDescription.pattern = ".*";
        branchVersionDescription.versionFormat = "${branch}-gitVersioning";
        extensionConfig.branch.add(branchVersionDescription);
        writeExtensionConfigFile(projectDir, extensionConfig);

        // When
        Verifier verifier = new Verifier(projectDir.toFile().getAbsolutePath());
        verifier.executeGoal("verify");

        // Then
        String log = getLog(verifier);
        assertThat(log).doesNotContain("[ERROR]", "[FATAL]");
        String expectedVersion = givenBranch.replace("/", "-") + "-gitVersioning";
        assertThat(log).contains("Building " + pomModel.getArtifactId() + " " + expectedVersion);
        Model gitVersionedPomModel = readModel(projectDir.resolve("target/").resolve(GIT_VERSIONING_POM_NAME).toFile());
        assertThat(gitVersionedPomModel).satisfies(it -> assertSoftly(softly -> {
            softly.assertThat(it.getModelVersion()).isEqualTo(pomModel.getModelVersion());
            softly.assertThat(it.getGroupId()).isEqualTo(pomModel.getGroupId());
            softly.assertThat(it.getArtifactId()).isEqualTo(pomModel.getArtifactId());
            softly.assertThat(it.getVersion()).isEqualTo(expectedVersion);
            softly.assertThat(it.getProperties()).doesNotContainKeys(
                    "git.commit",
                    "git.ref",
                    "git.branch"
            );
        }));
    }

    @Test
    void tagVersioning() throws Exception {
        // Given
        Git git = Git.init().setDirectory(projectDir.toFile()).call();
        RevCommit givenCommit = git.commit().setMessage("initial commit").setAllowEmpty(true).call();
        String givenTag = "v1";
        git.tag().setName(givenTag).call();
        git.checkout().setName(givenTag).call();

        writeModel(projectDir.resolve("pom.xml").toFile(), pomModel);
        writeExtensionsFile(projectDir);

        VersionDescription tagVersionDescription = new VersionDescription();
        tagVersionDescription.pattern = ".*";
        tagVersionDescription.versionFormat = "${tag}-gitVersioning";
        extensionConfig.tag.add(tagVersionDescription);
        writeExtensionConfigFile(projectDir, extensionConfig);

        // When
        Verifier verifier = new Verifier(projectDir.toFile().getAbsolutePath());
        verifier.executeGoal("verify");

        // Then
        String log = getLog(verifier);
        assertThat(log).doesNotContain("[ERROR]", "[FATAL]");
        String expectedVersion = givenTag + "-gitVersioning";
        assertThat(log).contains("Building " + pomModel.getArtifactId() + " " + expectedVersion);
        Model gitVersionedPomModel = readModel(projectDir.resolve("target/").resolve(GIT_VERSIONING_POM_NAME).toFile());
        assertThat(gitVersionedPomModel).satisfies(it -> assertSoftly(softly -> {
            softly.assertThat(it.getModelVersion()).isEqualTo(pomModel.getModelVersion());
            softly.assertThat(it.getGroupId()).isEqualTo(pomModel.getGroupId());
            softly.assertThat(it.getArtifactId()).isEqualTo(pomModel.getArtifactId());
            softly.assertThat(it.getVersion()).isEqualTo(expectedVersion);
            softly.assertThat(it.getProperties()).doesNotContainKeys(
                    "git.commit",
                    "git.ref",
                    "git.tag"
            );
        }));
    }

    @Test
    void commitVersioning_multiModuleProject() throws Exception {
        // Given
        Git.init().setDirectory(projectDir.toFile()).call();

        pomModel.setPackaging("pom");
        pomModel.addModule("api");
        pomModel.addModule("logic");
        pomModel.setDependencyManagement(new DependencyManagement() {{
            addDependency(new Dependency() {{
                setGroupId("${project.groupId}");
                setArtifactId("api");
                setVersion("${project.version}");
            }});
            addDependency(new Dependency() {{
                setGroupId("${project.groupId}");
                setArtifactId("logic");
                setVersion("${project.version}");
            }});
        }});
        writeModel(projectDir.resolve("pom.xml").toFile(), pomModel);
        writeExtensionsFile(projectDir);
        writeExtensionConfigFile(projectDir, extensionConfig);

        Path apiProjectDir = Files.createDirectories(projectDir.resolve("api"));
        Model apiPomModel = writeModel(apiProjectDir.resolve("pom.xml").toFile(), new Model() {{
            setModelVersion(pomModel.getModelVersion());
            setParent(new Parent() {{
                setGroupId(pomModel.getGroupId());
                setArtifactId(pomModel.getArtifactId());
                setVersion(pomModel.getVersion());
            }});
            setArtifactId("api");
            setVersion(pomModel.getVersion());
        }});

        Path logicProjectDir = Files.createDirectories(projectDir.resolve("logic"));
        Model logicPomModel = writeModel(logicProjectDir.resolve("pom.xml").toFile(), new Model() {{
            setModelVersion(pomModel.getModelVersion());
            setParent(new Parent() {{
                setGroupId(pomModel.getGroupId());
                setArtifactId(pomModel.getArtifactId());
                setVersion(pomModel.getVersion());
            }});
            setArtifactId("logic");
        }});

        // When
        Verifier verifier = new Verifier(projectDir.toFile().getAbsolutePath());
        verifier.executeGoal("verify");

        // Then
        String log = getLog(verifier);
        assertThat(log).doesNotContain("[ERROR]", "[FATAL]");
        String expectedVersion = NO_COMMIT;
        assertThat(log).contains("Building " + pomModel.getArtifactId() + " " + expectedVersion);
        Model gitVersionedPomModel = readModel(projectDir.resolve("target/").resolve(GIT_VERSIONING_POM_NAME).toFile());
        assertThat(gitVersionedPomModel).satisfies(it -> assertSoftly(softly -> {
            softly.assertThat(it.getModelVersion()).isEqualTo(pomModel.getModelVersion());
            softly.assertThat(it.getGroupId()).isEqualTo(pomModel.getGroupId());
            softly.assertThat(it.getArtifactId()).isEqualTo(pomModel.getArtifactId());
            softly.assertThat(it.getVersion()).isEqualTo(expectedVersion);
            softly.assertThat(it.getProperties()).doesNotContainKeys(
                    "git.commit",
                    "git.ref"
            );
        }));

        Model apiGitVersionedPomModel = readModel(apiProjectDir.resolve("target/").resolve(GIT_VERSIONING_POM_NAME).toFile());
        assertThat(apiGitVersionedPomModel).satisfies(it -> assertSoftly(softly -> {
            softly.assertThat(it.getModelVersion()).isEqualTo(apiPomModel.getModelVersion());
            softly.assertThat(it.getGroupId()).isEqualTo(apiPomModel.getGroupId());
            softly.assertThat(it.getArtifactId()).isEqualTo(apiPomModel.getArtifactId());
            softly.assertThat(it.getVersion()).isEqualTo(NO_COMMIT);
            softly.assertThat(it.getProperties()).doesNotContainKeys(
                    "git.commit",
                    "git.ref"
            );
        }));

        Model apiGitVersionedPomModelLogic = readModel(logicProjectDir.resolve("target/").resolve(GIT_VERSIONING_POM_NAME).toFile());
        assertThat(apiGitVersionedPomModelLogic).satisfies(it -> assertSoftly(softly -> {
            softly.assertThat(it.getModelVersion()).isEqualTo(logicPomModel.getModelVersion());
            softly.assertThat(it.getGroupId()).isEqualTo(logicPomModel.getGroupId());
            softly.assertThat(it.getArtifactId()).isEqualTo(logicPomModel.getArtifactId());
            softly.assertThat(it.getVersion()).isEqualTo(null);
            softly.assertThat(it.getProperties()).doesNotContainKeys(
                    "git.commit",
                    "git.ref"
            );
        }));
    }

    @Test
    void branchVersioning_multiModuleProject_noParent() throws Exception {
        // Given

        try (Git git = Git.init().setDirectory(projectDir.toFile()).call()) {
            RevCommit givenCommit = git.commit().setMessage("initial commit").setAllowEmpty(true).call();
            String givenBranch = "feature/test";
            git.branchCreate().setName(givenBranch).call();
            git.checkout().setName(givenBranch).call();

            pomModel.setPackaging("pom");
            pomModel.addModule("api");
            pomModel.addModule("logic");

            writeModel(projectDir.resolve("pom.xml").toFile(), pomModel);
            writeExtensionsFile(projectDir);

            VersionDescription branchVersionDescription = new VersionDescription();
            branchVersionDescription.pattern = ".*";
            branchVersionDescription.versionFormat = "${branch}-gitVersioning";
            extensionConfig.branch.add(branchVersionDescription);
            writeExtensionConfigFile(projectDir, extensionConfig);

            Path apiProjectDir = Files.createDirectories(projectDir.resolve("api"));
            Model apiPomModel = writeModel(apiProjectDir.resolve("pom.xml").toFile(), new Model() {{
                setModelVersion(pomModel.getModelVersion());
                setGroupId(pomModel.getGroupId());
                setVersion(pomModel.getVersion());
                setArtifactId("api");
            }});

            Path logicProjectDir = Files.createDirectories(projectDir.resolve("logic"));
            Model logicPomModel = writeModel(logicProjectDir.resolve("pom.xml").toFile(), new Model() {{
                setModelVersion(pomModel.getModelVersion());
                setGroupId(pomModel.getGroupId());
                setVersion(pomModel.getVersion());
                setArtifactId("logic");
            }});

            // When
            Verifier verifier = new Verifier(logicProjectDir.toFile().getAbsolutePath());
            verifier.executeGoal("verify");

            // Then
            String log = getLog(verifier);
            assertThat(log).doesNotContain("[ERROR]", "[FATAL]");
            String expectedVersion = givenBranch.replace("/", "-") + "-gitVersioning";
            //        assertThat(log).contains("Building " + logicPomModel.getArtifactId() + " " + expectedVersion);
            Model gitVersionedLogicPomModel = readModel(logicProjectDir.resolve("target/").resolve(GIT_VERSIONING_POM_NAME).toFile());
            assertThat(gitVersionedLogicPomModel).satisfies(it -> assertSoftly(softly -> {
                softly.assertThat(it.getModelVersion()).isEqualTo(logicPomModel.getModelVersion());
                softly.assertThat(it.getGroupId()).isEqualTo(logicPomModel.getGroupId());
                softly.assertThat(it.getArtifactId()).isEqualTo(logicPomModel.getArtifactId());
                softly.assertThat(it.getVersion()).isEqualTo(expectedVersion);
                softly.assertThat(it.getProperties()).doesNotContainKeys(
                        "git.commit",
                        "git.ref"
                );
            }));
        }
    }

<<<<<<< HEAD
   @Test
   void branchVersioning_multiModuleProject_withAggregationAndParent() throws Exception {
      // Given

      try (Git git = Git.init().setDirectory(projectDir.toFile()).call())
      {
         RevCommit givenCommit = git.commit().setMessage("initial commit").setAllowEmpty(true).call();
         String givenBranch = "feature/test";
         git.branchCreate().setName(givenBranch).call();
         git.checkout().setName(givenBranch).call();

         pomModel.setPackaging("pom");
         pomModel.addModule("api");
         pomModel.addModule("logic");
         pomModel.setParent(new Parent() {{
            setGroupId(pomModel.getGroupId());
            setArtifactId("parent");
            setVersion(pomModel.getVersion());
            setRelativePath("parent/pom.xml");
         }});
=======
    @Test
    void branchVersioning_multiModuleProject_withAggregationAndParent() throws Exception {
        // Given
>>>>>>> c7764453

        try (Git git = Git.init().setDirectory(projectDir.toFile()).call()) {
            RevCommit givenCommit = git.commit().setMessage("initial commit").setAllowEmpty(true).call();
            String givenBranch = "feature/test";
            git.branchCreate().setName(givenBranch).call();
            git.checkout().setName(givenBranch).call();

            pomModel.setPackaging("pom");
            pomModel.addModule("parent");

<<<<<<< HEAD
         Path parentProjectDir = Files.createDirectories(projectDir.resolve("parent"));
         Model parentPomModel = writeModel(parentProjectDir.resolve("pom.xml").toFile(), new Model() {{
            setModelVersion(pomModel.getModelVersion());
            setGroupId(pomModel.getGroupId());
            setArtifactId("parent");
            setVersion(pomModel.getVersion());
            setPackaging("pom");
         }});

         Path apiProjectDir = Files.createDirectories(projectDir.resolve("api"));
         Model apiPomModel = writeModel(apiProjectDir.resolve("pom.xml").toFile(), new Model() {{
            setModelVersion(pomModel.getModelVersion());
            setParent(new Parent() {{
               setGroupId(pomModel.getGroupId());
               setArtifactId(parentPomModel.getArtifactId());
               setVersion(pomModel.getVersion());
               setRelativePath("../parent/pom.xml");
            }});
            setGroupId(pomModel.getGroupId());
            setArtifactId("api");
            setVersion(pomModel.getVersion());
         }});

         Path logicProjectDir = Files.createDirectories(projectDir.resolve("logic"));
         Model logicPomModel = writeModel(logicProjectDir.resolve("pom.xml").toFile(), new Model() {{
            setModelVersion(pomModel.getModelVersion());
            setParent(new Parent() {{
               setGroupId(pomModel.getGroupId());
               setArtifactId(parentPomModel.getArtifactId());
               setVersion(pomModel.getVersion());
               setRelativePath("../parent/pom.xml");
            }});
            setGroupId(pomModel.getGroupId());
            setArtifactId("logic");
            setVersion(pomModel.getVersion());
            setPackaging("pom");
            addModule("business");
         }});
=======
            writeModel(projectDir.resolve("pom.xml").toFile(), pomModel);
            writeExtensionsFile(projectDir);

            VersionDescription branchVersionDescription = new VersionDescription();
            branchVersionDescription.pattern = ".*";
            branchVersionDescription.versionFormat = "${branch}-gitVersioning";
            extensionConfig.branch.add(branchVersionDescription);
            writeExtensionConfigFile(projectDir, extensionConfig);

            final Path parentProjectDir = Files.createDirectories(projectDir.resolve("parent"));
            Model parentPomModel = writeModel(parentProjectDir.resolve("pom.xml").toFile(), new Model() {{
                setModelVersion(pomModel.getModelVersion());
                setGroupId(pomModel.getGroupId());
                setArtifactId("parent");
                setVersion(pomModel.getVersion());

                setPackaging("pom");
                addModule("../logic");
            }});
>>>>>>> c7764453

            final Path logicProjectDir = Files.createDirectories(projectDir.resolve("logic"));
            Model logicPomModel = writeModel(logicProjectDir.resolve("pom.xml").toFile(), new Model() {{
                setModelVersion(parentPomModel.getModelVersion());
                setParent(new Parent() {{
                    setGroupId(parentPomModel.getGroupId());
                    setArtifactId(parentPomModel.getArtifactId());
                    setVersion(parentPomModel.getVersion());
                    setRelativePath("../parent");
                }});
                setArtifactId("logic");
                setVersion(parentPomModel.getVersion());
            }});
<<<<<<< HEAD
            setGroupId(pomModel.getGroupId());
            setArtifactId("business");
            setVersion(pomModel.getVersion());
         }});

         // When
         Verifier verifier = new Verifier(businessProjectDir.toFile().getAbsolutePath());
         verifier.executeGoal("verify");
         String log = getLog(verifier);

         // Then
         assertThat(log).doesNotContain("[ERROR]");
         String expectedVersion = givenBranch.replace("/", "-") + "-gitVersioning";
         //        assertThat(log).contains("Building " + logicPomModel.getArtifactId() + " " + expectedVersion);
         Model gitVersionedLogicPomModel = readModel(businessProjectDir.resolve("target/").resolve(GIT_VERSIONING_POM_NAME).toFile());
         assertThat(gitVersionedLogicPomModel).satisfies(it -> assertSoftly(softly -> {
            softly.assertThat(it.getModelVersion()).isEqualTo(businessPomModel.getModelVersion());
            softly.assertThat(it.getGroupId()).isEqualTo(businessPomModel.getGroupId());
            softly.assertThat(it.getArtifactId()).isEqualTo(businessPomModel.getArtifactId());
            softly.assertThat(it.getVersion()).isEqualTo(expectedVersion);
            softly.assertThat(it.getProperties()).doesNotContainKeys(
               "git.commit",
               "git.ref"
            );
         }));
      }
   }
=======

            // When
            Verifier installVerifier = new Verifier(projectDir.toFile().getAbsolutePath());
            installVerifier.executeGoal("install");

            Verifier verifier = new Verifier(logicProjectDir.toFile().getAbsolutePath());
            verifier.executeGoal("verify");

            // Then
            assertThat(getLog(installVerifier)).doesNotContain("[ERROR]", "[FATAL]");
            assertThat(getLog(verifier)).doesNotContain("[ERROR]", "[FATAL]");
            String expectedVersion = givenBranch.replace("/", "-") + "-gitVersioning";
            //        assertThat(log).contains("Building " + logicPomModel.getArtifactId() + " " + expectedVersion);
            Model gitVersionedLogicPomModel = readModel(logicProjectDir.resolve("target/").resolve(GIT_VERSIONING_POM_NAME).toFile());
            assertThat(gitVersionedLogicPomModel).satisfies(it -> assertSoftly(softly -> {
                softly.assertThat(it.getModelVersion()).isEqualTo(logicPomModel.getModelVersion());
                softly.assertThat(it.getGroupId()).isEqualTo(logicPomModel.getGroupId());
                softly.assertThat(it.getArtifactId()).isEqualTo(logicPomModel.getArtifactId());
                softly.assertThat(it.getVersion()).isEqualTo(expectedVersion);
                softly.assertThat(it.getProperties()).doesNotContainKeys(
                        "git.commit",
                        "git.ref"
                );
            }));
        }
    }
>>>>>>> c7764453

    private String getLog(Verifier verifier) throws IOException {
        return new String(Files.readAllBytes(Paths.get(verifier.getBasedir(), verifier.getLogFileName())));
    }

    private File writeExtensionsFile(Path projectDir) throws IOException {
        Path mvnDotDir = Files.createDirectories(projectDir.resolve(".mvn"));
        return Files.write(mvnDotDir.resolve("extensions.xml"), ("" +
                "<extensions>\n" +
                "  <extension>\n" +
                "    <groupId>me.qoomon</groupId>\n" +
                "    <artifactId>maven-git-versioning-extension</artifactId>\n" +
                "    <version>LATEST</version>\n" +
                "  </extension>\n" +
                "</extensions>").getBytes()).toFile();
    }

    private File writeExtensionConfigFile(Path projectDir, Configuration config) throws Exception {
        Path mvnDotDir = Files.createDirectories(projectDir.resolve(".mvn"));
        File configFile = mvnDotDir.resolve("maven-git-versioning-extension.xml").toFile();
        new XmlMapper().writeValue(configFile, config);
        return configFile;
    }

    private Model writeModel(File pomFile, Model pomModel) throws IOException {
        MavenUtil.writeModel(pomFile, pomModel);
        return pomModel;
    }
}<|MERGE_RESOLUTION|>--- conflicted
+++ resolved
@@ -320,32 +320,9 @@
         }
     }
 
-<<<<<<< HEAD
-   @Test
-   void branchVersioning_multiModuleProject_withAggregationAndParent() throws Exception {
-      // Given
-
-      try (Git git = Git.init().setDirectory(projectDir.toFile()).call())
-      {
-         RevCommit givenCommit = git.commit().setMessage("initial commit").setAllowEmpty(true).call();
-         String givenBranch = "feature/test";
-         git.branchCreate().setName(givenBranch).call();
-         git.checkout().setName(givenBranch).call();
-
-         pomModel.setPackaging("pom");
-         pomModel.addModule("api");
-         pomModel.addModule("logic");
-         pomModel.setParent(new Parent() {{
-            setGroupId(pomModel.getGroupId());
-            setArtifactId("parent");
-            setVersion(pomModel.getVersion());
-            setRelativePath("parent/pom.xml");
-         }});
-=======
     @Test
     void branchVersioning_multiModuleProject_withAggregationAndParent() throws Exception {
         // Given
->>>>>>> c7764453
 
         try (Git git = Git.init().setDirectory(projectDir.toFile()).call()) {
             RevCommit givenCommit = git.commit().setMessage("initial commit").setAllowEmpty(true).call();
@@ -356,46 +333,6 @@
             pomModel.setPackaging("pom");
             pomModel.addModule("parent");
 
-<<<<<<< HEAD
-         Path parentProjectDir = Files.createDirectories(projectDir.resolve("parent"));
-         Model parentPomModel = writeModel(parentProjectDir.resolve("pom.xml").toFile(), new Model() {{
-            setModelVersion(pomModel.getModelVersion());
-            setGroupId(pomModel.getGroupId());
-            setArtifactId("parent");
-            setVersion(pomModel.getVersion());
-            setPackaging("pom");
-         }});
-
-         Path apiProjectDir = Files.createDirectories(projectDir.resolve("api"));
-         Model apiPomModel = writeModel(apiProjectDir.resolve("pom.xml").toFile(), new Model() {{
-            setModelVersion(pomModel.getModelVersion());
-            setParent(new Parent() {{
-               setGroupId(pomModel.getGroupId());
-               setArtifactId(parentPomModel.getArtifactId());
-               setVersion(pomModel.getVersion());
-               setRelativePath("../parent/pom.xml");
-            }});
-            setGroupId(pomModel.getGroupId());
-            setArtifactId("api");
-            setVersion(pomModel.getVersion());
-         }});
-
-         Path logicProjectDir = Files.createDirectories(projectDir.resolve("logic"));
-         Model logicPomModel = writeModel(logicProjectDir.resolve("pom.xml").toFile(), new Model() {{
-            setModelVersion(pomModel.getModelVersion());
-            setParent(new Parent() {{
-               setGroupId(pomModel.getGroupId());
-               setArtifactId(parentPomModel.getArtifactId());
-               setVersion(pomModel.getVersion());
-               setRelativePath("../parent/pom.xml");
-            }});
-            setGroupId(pomModel.getGroupId());
-            setArtifactId("logic");
-            setVersion(pomModel.getVersion());
-            setPackaging("pom");
-            addModule("business");
-         }});
-=======
             writeModel(projectDir.resolve("pom.xml").toFile(), pomModel);
             writeExtensionsFile(projectDir);
 
@@ -415,7 +352,6 @@
                 setPackaging("pom");
                 addModule("../logic");
             }});
->>>>>>> c7764453
 
             final Path logicProjectDir = Files.createDirectories(projectDir.resolve("logic"));
             Model logicPomModel = writeModel(logicProjectDir.resolve("pom.xml").toFile(), new Model() {{
@@ -429,35 +365,6 @@
                 setArtifactId("logic");
                 setVersion(parentPomModel.getVersion());
             }});
-<<<<<<< HEAD
-            setGroupId(pomModel.getGroupId());
-            setArtifactId("business");
-            setVersion(pomModel.getVersion());
-         }});
-
-         // When
-         Verifier verifier = new Verifier(businessProjectDir.toFile().getAbsolutePath());
-         verifier.executeGoal("verify");
-         String log = getLog(verifier);
-
-         // Then
-         assertThat(log).doesNotContain("[ERROR]");
-         String expectedVersion = givenBranch.replace("/", "-") + "-gitVersioning";
-         //        assertThat(log).contains("Building " + logicPomModel.getArtifactId() + " " + expectedVersion);
-         Model gitVersionedLogicPomModel = readModel(businessProjectDir.resolve("target/").resolve(GIT_VERSIONING_POM_NAME).toFile());
-         assertThat(gitVersionedLogicPomModel).satisfies(it -> assertSoftly(softly -> {
-            softly.assertThat(it.getModelVersion()).isEqualTo(businessPomModel.getModelVersion());
-            softly.assertThat(it.getGroupId()).isEqualTo(businessPomModel.getGroupId());
-            softly.assertThat(it.getArtifactId()).isEqualTo(businessPomModel.getArtifactId());
-            softly.assertThat(it.getVersion()).isEqualTo(expectedVersion);
-            softly.assertThat(it.getProperties()).doesNotContainKeys(
-               "git.commit",
-               "git.ref"
-            );
-         }));
-      }
-   }
-=======
 
             // When
             Verifier installVerifier = new Verifier(projectDir.toFile().getAbsolutePath());
@@ -484,7 +391,6 @@
             }));
         }
     }
->>>>>>> c7764453
 
     private String getLog(Verifier verifier) throws IOException {
         return new String(Files.readAllBytes(Paths.get(verifier.getBasedir(), verifier.getLogFileName())));
