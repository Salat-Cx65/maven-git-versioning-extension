--- conflicted
+++ resolved
@@ -5,22 +5,9 @@
   build:
 
     runs-on: ubuntu-latest
-    container: maven:3-jdk-8-slim
 
     steps:
     - uses: actions/checkout@v1
-<<<<<<< HEAD
-    - name: Package with Maven
-      env:
-        MAVEN_OPTS: "-Dorg.slf4j.simpleLogger.showDateTime=true -Dorg.slf4j.simpleLogger.log.org.apache.maven.cli.transfer.Slf4jMavenTransferListener=warn"
-        MAVEN_CLI_OPTS: "--batch-mode --errors --fail-at-end --show-version"
-      run: |
-        mvn ${MAVEN_CLI_OPTS} package -DskipTests
-    - name: Verify with Maven
-      env:
-        MAVEN_OPTS: "-Dorg.slf4j.simpleLogger.showDateTime=true -Dorg.slf4j.simpleLogger.log.org.apache.maven.cli.transfer.Slf4jMavenTransferListener=warn"
-        MAVEN_CLI_OPTS: "--batch-mode --errors --fail-at-end --show-version"
-=======
     - uses: actions/setup-java@v1
       with:
         java-version: 1.8
@@ -28,7 +15,6 @@
       run: |
         mvn ${MAVEN_CLI_OPTS} package -DskipTests
     - name: Test with Maven
->>>>>>> 8d44c403
       run: |
         mvn ${MAVEN_CLI_OPTS} test
         mvn ${MAVEN_CLI_OPTS} install -DskipTests
